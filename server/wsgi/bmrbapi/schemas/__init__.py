--- conflicted
+++ resolved
@@ -1,16 +1,12 @@
 from flask import request
+from marshmallow import Schema
 
 from bmrbapi.exceptions import ServerException, RequestException
-<<<<<<< HEAD
 from bmrbapi.utils.configuration import configuration
 # Keep the schema imports separate
 from bmrbapi.schemas.default import *
-=======
-from bmrbapi.schemas.db_links import *
-from bmrbapi.schemas.default import *
 from bmrbapi.schemas.dictionary import *
 from bmrbapi.schemas.entry import *
->>>>>>> d23c2dd9
 from bmrbapi.schemas.internal import *
 from bmrbapi.schemas.molprobity import *
 from bmrbapi.schemas.search import *
@@ -36,9 +32,9 @@
         raise RequestException(errors)
 
 
-class CatchAll(JSONResponseSchema):
+class CatchAll(Schema):
     pass
 
 
-class GetStatus(JSONResponseSchema):
+class GetStatus(Schema):
     pass