#!/usr/bin/env python3

""" This module provides methods to service the different query types that are
provided through the REST interface. This is where the real work
is done; restapi.py mainly just calls the methods here and returns the results.
"""

import os
import zlib
import logging
import textwrap
import subprocess
from hashlib import md5
from decimal import Decimal
from time import time as unix_time
from sys import maxsize as max_integer
from tempfile import NamedTemporaryFile
from typing import Dict, Union, Any, List
from urllib.parse import quote as urlquote

from flask import url_for
import simplejson as json

import psycopg2
from psycopg2.extensions import AsIs
from psycopg2.extras import execute_values, DictCursor
from psycopg2 import ProgrammingError
import redis
from redis.sentinel import Sentinel

# Local imports
import pynmrstar

# Module level defines
__all__ = ['create_chemcomp_from_db', 'create_saveframe_from_db', 'get_tags',
           'get_loops', 'get_saveframes_by_category', 'get_saveframes_by_name',
           'get_entries', 'get_redis_connection', 'get_postgres_connection',
           'get_status', 'list_entries', 'select', 'configuration', 'get_enumerations',
           'store_uploaded_entry']

_METHODS = ['list_entries', 'entry/', 'entry/ENTRY_ID/validate',
            'entry/ENTRY_ID/experiments', 'entry/ENTRY_ID/simulate_hsqc',
            'entry/ENTRY_ID/software', 'status', 'software/',
            'software/package/', 'instant', 'enumerations/',
            'search/', 'search/chemical_shifts', 'search/fasta/',
            'search/get_all_values_for_tag/', 'search/get_id_by_tag_value/',
            'search/multiple_shift_search', 'search/get_bmrb_ids_from_pdb_id/',
            'search/get_pdb_ids_from_bmrb_id/', 'search/get_bmrb_data_from_pdb_id/',
            'molprobity/PDB_ID/oneline', 'molprobity/PDB_ID/residue']


class ServerError(Exception):
    """ Something is wrong with the server. """
    status_code = 500

    def __init__(self, message, status_code=None, payload=None):
        Exception.__init__(self)
        self.message = message
        if status_code is not None:
            self.status_code = status_code
        self.payload = payload

    def to_dict(self):
        """ Converts the payload to a dictionary."""
        rv = dict(self.payload or ())
        rv['error'] = self.message
        return rv


class RequestError(Exception):
    """ Something is wrong with the request. """
    status_code = 400

    def __init__(self, message, status_code=None, payload=None):
        Exception.__init__(self)
        self.message = message
        if status_code is not None:
            self.status_code = status_code
        self.payload = payload

    def to_dict(self):
        """ Converts the payload to a dictionary."""
        rv = dict(self.payload or ())
        rv['error'] = self.message
        return rv


_QUERYMOD_DIR = os.path.dirname(os.path.realpath(__file__))

# Load the configuration file
config_loc = os.path.join(_QUERYMOD_DIR, "..", "..", "..", "..", "api_config.json")
if not os.path.isfile(config_loc):
    config_loc = os.path.join(_QUERYMOD_DIR, "..", "configuration.json")
configuration = json.loads(open(config_loc, "r").read())

# Load local configuration overrides
config_loc = os.path.join(_QUERYMOD_DIR, "..", "..", "..", "api_config.json")
if os.path.isfile(config_loc):
    config_overrides = json.loads(open(config_loc, "r").read())
    for config_param in config_overrides:
        configuration[config_param] = config_overrides[config_param]

# Determine submodules folder
_SUBMODULE_DIR = os.path.join(os.path.dirname(_QUERYMOD_DIR), "submodules")
_FASTA_LOCATION = os.path.join(_SUBMODULE_DIR, "fasta36", "bin", "fasta36")

# Set up logging
logging.basicConfig()


def locate_entry(entry_id, r_conn=None):
    """ Determines what the Redis key is for an entry given the database
    provided."""

    if entry_id.startswith("bm"):
        return "metabolomics:entry:%s" % entry_id
    elif entry_id.startswith("chemcomp"):
        return "chemcomps:entry:%s" % entry_id
    elif len(entry_id) == 32:
        entry_loc = "uploaded:entry:%s" % entry_id

        # Update the expiration time if the entry is used
        if r_conn is None:
            r_conn = get_redis_connection()
        if r_conn.exists(entry_loc):
            r_conn.expire(entry_loc, configuration['redis']['upload_timeout'])

        return entry_loc
    else:
        return "macromolecules:entry:%s" % entry_id


def check_valid(entry_id, r_conn=None):
    """ Returns whether an entry_is is valid. """

    # Update the expiration time if the entry is used
    if r_conn is None:
        r_conn = get_redis_connection()

    return r_conn.exists(locate_entry(entry_id, r_conn=r_conn))


def get_database_from_entry_id(entry_id):
    """ Returns the appropriate database to inspect based on ID."""

    if entry_id.startswith("bm"):
        return "metabolomics"
    else:
        return "macromolecules"


def get_postgres_connection(user=configuration['postgres']['user'],
                            host=configuration['postgres']['host'],
                            database=configuration['postgres']['database'],
                            port=configuration['postgres']['port'],
                            dictionary_cursor=False):
    """ Returns a connection to postgres and a cursor."""

    # Errors connecting will be handled upstream
    if dictionary_cursor:
        conn = psycopg2.connect(user=user, host=host, database=database,
                                port=port, cursor_factory=DictCursor)
    else:
        conn = psycopg2.connect(user=user, host=host, database=database,
                                port=port)
    cur = conn.cursor()

    return conn, cur


def set_database(cursor, database):
    """ Sets the search path to the database the query is for."""

    if database == "combined":
        raise RequestError("Combined database not implemented yet.")

    if database not in ["metabolomics", "macromolecules", "chemcomps"]:
        raise RequestError("Invalid database: %s." % database)

    cursor.execute('SET search_path=%s;', [database])


def get_redis_connection(db=None):
    """ Figures out where the master redis instance is (and other parameters
    needed to connect like which database to use), and opens a connection
    to it. It passes back that connection object."""

    # Connect to redis
    try:
        # Figure out where we should connect
        sentinel = Sentinel(configuration['redis']['sentinels'],
                            socket_timeout=0.5)
        redis_host, redis_port = sentinel.discover_master(configuration['redis']['master_name'])

        # If they didn't specify a DB then use the configuration default
        if db is None:
            # If in debug, use debug database
            if configuration['debug']:
                db = 1
            else:
                db = configuration['redis']['db']

        # Get the redis instance
        r = redis.StrictRedis(host=redis_host,
                              port=redis_port,
                              password=configuration['redis']['password'],
                              db=db)

    # Raise an exception if we cannot connect to the database server
    except (redis.exceptions.ConnectionError,
            redis.sentinel.MasterNotFoundError):
        raise ServerError('Could not connect to database server.')

    return r


def get_all_entries_from_redis(format_="object", database="macromolecules"):
    """ Returns a generator that returns all the entries from a given
    database from Redis."""

    # Get the connection to redis
    r = get_redis_connection()
    all_ids = list(r.lrange("%s:entry_list" % database, 0, -1))

    return get_valid_entries_from_redis(all_ids, format_=format_,
                                        max_results=max_integer)


def get_valid_entries_from_redis(search_ids, format_="object", max_results=500, r_conn=None):
    """ Given a list of entries, yield the subset that exist in the database
    as the appropriate type as determined by the "format_" variable.

    Valid entry formats:
    nmrstar: Return the entry as NMR-STAR text
    json: Return the entry in serialized JSON format
    dict: Return the entry JSON data as a python dict
    object: Return the PyNMR-STAR object for the entry
    zlib: Return the entry straight from the DB as zlib compressed JSON
    """

    # Wrap the IDs in a list if necessary
    if not isinstance(search_ids, list):
        search_ids = [search_ids]

    # Make sure there are not too many entries
    if len(search_ids) > max_results:
        raise RequestError('Too many IDs queried. Please query %s '
                           'or fewer entries at a time. You attempted to '
                           'query %d IDs.' % (max_results, len(search_ids)))

    # Get the connection to redis if needed
    if r_conn is None:
        r_conn = get_redis_connection()

    # Go through the IDs
    for entry_id in search_ids:

        entry = r_conn.get(locate_entry(entry_id, r_conn=r_conn))

        # See if it is in redis
        if entry:
            # Return the compressed entry
            if format_ == "zlib":
                yield (entry_id, entry)

            else:
                # Uncompress the zlib into serialized JSON
                entry = zlib.decompress(entry)
                if format_ == "json":
                    yield (entry_id, entry)
                else:
                    # Parse the JSON into python dict
                    entry = json.loads(entry)
                    if format_ == "dict":
                        yield (entry_id, entry)
                    else:
                        # Parse the dict into object
                        entry = pynmrstar.Entry.from_json(entry)
                        if format_ == "object":
                            yield (entry_id, entry)
                        else:
                            # Return NMR-STAR
                            if format_ == "nmrstar" or format_ == "rawnmrstar":
                                yield (entry_id, str(entry))

                            # Unknown format
                            else:
                                raise RequestError("Invalid format: %s." % format_)


def store_uploaded_entry(request):
    """ Store an uploaded NMR-STAR file in the database."""

    uploaded_data = request.data

    if not uploaded_data:
        raise RequestError("No data uploaded. Please post the "
                           "NMR-STAR file as the request body.")

    if request.content_type == "application/json":
        try:
            parsed_star = pynmrstar.Entry.from_json(uploaded_data)
        except (ValueError, TypeError) as e:
            raise RequestError("Invalid uploaded JSON NMR-STAR data."
                               " Exception: %s" % str(e))
    else:
        try:
            parsed_star = pynmrstar.Entry.from_string(uploaded_data)
        except ValueError as e:
            raise RequestError("Invalid uploaded NMR-STAR file."
                               " Exception: %s" % str(e))

    key = md5(uploaded_data).digest().encode("hex")

    r = get_redis_connection()
    r.setex("uploaded:entry:%s" % key, configuration['redis']['upload_timeout'],
            zlib.compress(parsed_star.get_json()))

    return {"entry_id": key,
            "expiration": unix_time() + configuration['redis']['upload_timeout']}


def panav_parser(panav_text):
    """ Parses the PANAV data into something jsonify-able."""

    if type(panav_text) == bytes:
        panav_text = panav_text.decode()

    lines = panav_text.split("\n")

    # Initialize the result dictionary
    result: Dict[str, Union[str, list, dict]] = {'offsets': {},
                                                 'deviants': [],
                                                 'suspicious': [],
                                                 'text': panav_text}

    # Variables to keep track of output line numbers
    deviant_line = 5
    suspicious_line = 6

    # There is an error
    if len(lines) < 3:
        raise ServerError("PANAV failed to produce expected output."
                          " Output: %s" % panav_text)

    # Check for unusual output
    if "No reference" in lines[0]:
        # Handle the special case when no offsets
        result['offsets'] = {'CO': 0, 'CA': 0, 'CB': 0, 'N': 0}
        deviant_line = 1
        suspicious_line = 2
    # Normal output
    else:
        result['offsets']['CO'] = float(lines[1].split(" ")[-1].replace("ppm", ""))
        result['offsets']['CA'] = float(lines[2].split(" ")[-1].replace("ppm", ""))
        result['offsets']['CB'] = float(lines[3].split(" ")[-1].replace("ppm", ""))
        result['offsets']['N'] = float(lines[4].split(" ")[-1].replace("ppm", ""))

    # Figure out how many deviant and suspicious shifts were detected
    num_deviants = int(lines[deviant_line].rstrip().split(" ")[-1])
    num_suspicious = int(lines[suspicious_line + num_deviants].rstrip().split(" ")[-1])
    suspicious_line += num_deviants + 1
    deviant_line += 1

    # Get the deviants
    for deviant in lines[deviant_line:deviant_line + num_deviants]:
        res_num, res, atom, shift = deviant.strip().split(" ")
        result['deviants'].append({"residue_number": res_num, "residue_name": res,
                                   "atom": atom, "chemical_shift_value": shift})

    # Get the suspicious shifts
    for suspicious in lines[suspicious_line:suspicious_line + num_suspicious]:
        res_num, res, atom, shift = suspicious.strip().split(" ")
        result['suspicious'].append({"residue_number": res_num, "residue_name": res,
                                     "atom": atom, "chemical_shift_value": shift})

    # Return the result dictionary
    return result


def get_citation(entry_id, format_="python"):
    """ Returns the citation for the entry. """

    # Error if invalid
    if format_ not in ["python", "json-ld", "text", "bibtex"]:
        raise RequestError("Invalid format specified. Please choose from the "
                           "following formats: %s" % str(["json-ld", "text", "bibtex"]))

    ent_ret_id, entry = next(get_valid_entries_from_redis(entry_id))

    # First lets get all the values we need, later we will format them

    def get_tag(saveframe, tag):
        tag = saveframe.get_tag(tag)
        if not tag:
            return ""
        else:
            return tag[0]

    # Authors and citations
    authors = []
    citations = []
    citation_title, citation_journal, citation_volume_issue, citation_pagination, citation_year = '', '', '', '', ''

    for citation_frame in entry.get_saveframes_by_category("citations"):
        if get_tag(citation_frame, "Class") == "entry citation":
            cl = citation_frame["_Citation_author"]

            # Get the journal information
            citation_journal = get_tag(citation_frame, "Journal_abbrev")
            issue = get_tag(citation_frame, "Journal_issue")
            if issue and issue != ".":
                issue = "(%s)" % issue
            else:
                issue = ""
            volume = get_tag(citation_frame, "Journal_volume")
            if not volume or volume == ".":
                volume = ""
            citation_volume_issue = "%s%s" % (volume, issue)
            citation_year = get_tag(citation_frame, "Year")
            citation_pagination = "%s-%s" % (get_tag(citation_frame, "Page_first"),
                                             get_tag(citation_frame, "Page_last"))
            citation_title = get_tag(citation_frame, "Title").strip()

            # Authors
            for row in cl.get_tag(["Given_name", "Family_name", "Middle_initials"]):
                auth = {"@type": "Person", "givenName": row[0], "familyName": row[1]}
                if row[2] != ".":
                    auth["additionalName"] = row[2]
                authors.append(auth)

            # Citations
            doi = get_tag(citation_frame, "DOI")
            if doi and doi != ".":
                citations.append({"@type": "ScholarlyArticle",
                                  "@id": "https://doi.org/" + doi,
                                  "headline": get_tag(citation_frame, "Title"),
                                  "datePublished": get_tag(citation_frame, "Year")})

    # Figure out last update day, version, and original release
    orig_release, last_update, version = None, None, 1
    for row in entry.get_loops_by_category("Release")[0].get_tag(["Release_number",
                                                                  "Date"]):
        if row[0] == "1":
            orig_release = row[1]
        if int(row[0]) >= version:
            last_update = row[1]
            version = int(row[0])

    # Title
    title = entry.get_tag("Entry.Title")[0].rstrip()

    # DOI string
    doi = "10.13018/BMR%s" % ent_ret_id
    if ent_ret_id.startswith("bmse") or ent_ret_id.startswith("bmst"):
        doi = "10.13018/%s" % ent_ret_id.upper()

    if format_ == "json-ld" or format_ == "python":
        res = {"@context": "http://schema.org",
               "@type": "Dataset",
               "@id": "https://doi.org/10.13018/%s" % doi,
               "publisher": "Biological Magnetic Resonance Bank",
               "datePublished": orig_release,
               "dateModified": last_update,
               "version": "v%s" % version,
               "name": title,
               "author": authors}

        if len(citations) > 0:
            res["citation"] = citations

        if format_ == "json-ld":
            return json.dumps(res)
        else:
            return res

    if format_ == "bibtex":
        ret_string = """@misc{%(entry_id)s,
 author = {%(author)s},
 publisher = {Biological Magnetic Resonance Bank},
 title = {%(title)s},
 year = {%(year)s},
 month = {%(month)s},
 doi = {%(doi)s},
 howpublished = {https://doi.org/%(doi)s}
 url = {https://doi.org/%(doi)s}
}"""

        ret_keys = {"entry_id": ent_ret_id, "title": title,
                    "year": orig_release[0:4], "month": orig_release[5:7],
                    "doi": doi,
                    "author": " and ".join([x["familyName"] + ", " + x["givenName"] for x in authors])}

        return ret_string % ret_keys

    if format_ == "text":

        names = []
        for x in authors:
            name = x["familyName"] + ", " + x["givenName"][0] + "."
            if "additionalName" in x:
                name += x["additionalName"]
            names.append(name)

        text_dict = {"entry_id": entry_id, "title": title,
                     "citation_title": citation_title,
                     "citation_journal": citation_journal,
                     "citation_volume_issue": citation_volume_issue,
                     "citation_pagination": citation_pagination,
                     "citation_year": citation_year,
                     "author": ", ".join(names),
                     "doi": doi}

        if citation_journal:
            return """BMRB ID: %(entry_id)s
%(author)s
%(citation_title)s
%(citation_journal)s %(citation_volume_issue)s pp. %(citation_pagination)s (%(citation_year)s) doi: %(doi)s""" % \
                   text_dict
        else:
            return """BMRB ID: %(entry_id)s %(author)s %(title)s doi: %(doi)s""" % text_dict


def get_chemical_shift_validation(**kwargs):
    """ Returns a validation report for the given entry. """

    entries = get_valid_entries_from_redis(kwargs['ids'])

    result = {}

    for entry in entries:

        # AVS
        # There is at least one chem shift saveframe for this entry
        result[entry[0]] = {}
        result[entry[0]]["avs"] = {}
        # Put the chemical shift loop in a file

        with NamedTemporaryFile(dir="/dev/shm") as star_file:
            star_file.file.write(str(entry[1]).encode())
            star_file.flush()

            avs_location = os.path.join(_SUBMODULE_DIR, "avs/validate_assignments_31.pl")
            res = subprocess.check_output([avs_location, entry[0], "-nitrogen", "-fmean",
                                           "-aromatic", "-std", "-anomalous", "-suspicious",
                                           "-star_output", star_file.name])

            error_loop = pynmrstar.Entry.from_string(res.decode())
            error_loop = error_loop.get_loops_by_category("_AVS_analysis_r")[0]
            error_loop = error_loop.filter(["Assembly_ID", "Entity_assembly_ID",
                                            "Entity_ID", "Comp_index_ID",
                                            "Comp_ID",
                                            "Comp_overall_assignment_score",
                                            "Comp_typing_score",
                                            "Comp_SRO_score",
                                            "Comp_1H_shifts_analysis_status",
                                            "Comp_13C_shifts_analysis_status",
                                            "Comp_15N_shifts_analysis_status"])
            error_loop.category = "AVS_analysis"

            # Modify the chemical shift loops with the new data
            shift_lists = entry[1].get_loops_by_category("atom_chem_shift")
            for loop in shift_lists:
                loop.add_tag(["AVS_analysis_status", "PANAV_analysis_status"])
                for row in loop.data:
                    row.extend(["Consistent", "Consistent"])

            result[entry[0]]["avs"] = error_loop.get_json(serialize=False)

        # PANAV
        # For each chemical shift loop
        for pos, cs_loop in enumerate(entry[1].get_loops_by_category("atom_chem_shift")):

            # There is at least one chem shift saveframe for this entry
            result[entry[0]]["panav"] = {}
            # Put the chemical shift loop in a file
            with NamedTemporaryFile(dir="/dev/shm") as chem_shifts:
                chem_shifts.file.write(str(cs_loop).encode())
                chem_shifts.flush()

                panav_location = os.path.join(_SUBMODULE_DIR, "panav/panav.jar")
                try:
                    res = subprocess.check_output(["java", "-cp", panav_location,
                                                   "CLI", "-f", "star", "-i",
                                                   chem_shifts.name],
                                                  stderr=subprocess.STDOUT)
                    # There is a -j option that produces a somewhat usable JSON...
                    result[entry[0]]["panav"][pos] = panav_parser(res)
                except subprocess.CalledProcessError:
                    result[entry[0]]["panav"][pos] = {"error": "PANAV failed on this entry."}

    # Return the result dictionary
    return result


def list_entries(**kwargs):
    """ Returns all valid entry IDs by default. If a database is specified than
    only entries from that database are returned. """

    db = kwargs.get("database", "combined")
    entry_list = get_redis_connection().lrange("%s:entry_list" % db, 0, -1)

    return entry_list


def get_tags(**kwargs):
    """ Returns results for the queried tags."""

    # Get the valid IDs and redis connection
    search_tags = process_nmrstar_query(kwargs)
    result = {}

    # Check the validity of the tags
    for tag in search_tags:
        if "." not in tag:
            raise RequestError("You must provide the tag category to call this method at the entry level. For example, "
                               "use 'Entry.Title' rather than 'Title'.")

    # Go through the IDs
    for entry in get_valid_entries_from_redis(kwargs['ids']):
        try:
            result[entry[0]] = entry[1].get_tags(search_tags)
        # They requested a tag that doesn't exist
        except ValueError as error:
            raise RequestError(str(error))

    return result


def get_status():
    """ Return some statistics about the server."""

    r = get_redis_connection()
    stats: Dict[str, Union[List[str], Dict[Union[int, str], Any]]] = {}
    for key in ['metabolomics', 'macromolecules', 'chemcomps', 'combined']:
        stats[key] = {}
        for k, v in r.hgetall("%s:meta" % key).items():
            k = k.decode()
            v = v.decode()
            stats[key][k] = v
        for skey in stats[key]:
            if skey == "update_time":
                stats[key][skey] = float(stats[key][skey])
            else:
                stats[key][skey] = int(stats[key][skey])

    pg = get_postgres_connection()[1]
    for key in ['metabolomics', 'macromolecules']:
        sql = '''SELECT reltuples FROM pg_class
                 WHERE oid = '%s."Atom_chem_shift"'::regclass;''' % key
        pg.execute(sql)
        stats[key]['num_chemical_shifts'] = int(pg.fetchone()[0])

    # Add the available methods
    stats['methods'] = _METHODS
    try:
        stats['version'] = subprocess.check_output(["git", "describe", "--abbrev=0"]).strip()
    except subprocess.CalledProcessError:
        with open(os.path.join(_QUERYMOD_DIR, '..', 'version.txt'), 'r') as version_file:
            stats['version'] = version_file.read().strip()

    return stats


def get_loops(**kwargs):
    """ Returns the matching loops."""

    # Get the valid IDs and redis connection
    loop_categories = process_nmrstar_query(kwargs)
    result = {}

    # Go through the IDs
    for entry in get_valid_entries_from_redis(kwargs['ids']):
        result[entry[0]] = {}
        for loop_category in loop_categories:
            matches = entry[1].get_loops_by_category(loop_category)

            if kwargs.get('format', "json") == "nmrstar":
                matching_loops = [str(x) for x in matches]
            else:
                matching_loops = [x.get_json(serialize=False) for x in matches]
            result[entry[0]][loop_category] = matching_loops

    return result


def get_enumerations(tag, term=None, cur=None):
    """ Returns a list of enumerations for a given tag from the DB. """

    if cur is None:
        cur = get_postgres_connection(dictionary_cursor=True)[1]

    if not tag.startswith("_"):
        tag = "_" + tag

    # Get the list of which tags should be used to order data
    cur.execute('''
SELECT it.itemenumclosedflg,it.enumeratedflg,array_agg(enum.val) as values
 FROM dict.adit_item_tbl as it
 LEFT JOIN dict.enumerations as enum on enum.seq = it.dictionaryseq
WHERE originaltag=%s
GROUP BY it.itemenumclosedflg,it.enumeratedflg;''', [tag])
    p_res = cur.fetchone()
    if not p_res:
        raise RequestError("Invalid tag specified.")

    # Generate the result dictionary
    result = {'values': p_res['values']}
    if p_res['itemenumclosedflg'] == "Y":
        result['type'] = "enumerations"
    elif p_res['enumeratedflg'] == "Y":
        result['type'] = "common"
    else:
        result['type'] = None

    # Be able to search through enumerations based on the term argument
    if term is not None:
        new_result = []
        for val in result['values']:
            if val and val.startswith(term):
                new_result.append({"value": val, "label": val})
        return new_result

    return result


def multiple_peak_search(peaks, database="metabolomics"):
    """ Parses the JSON request and does a search against multiple peaks."""

    cur = get_postgres_connection()[1]
    set_database(cur, database)

    sql = '''
SELECT atom_shift."Entry_ID",atom_shift."Assigned_chem_shift_list_ID"::text,
  array_agg(DISTINCT atom_shift."Val"::numeric),ent.title,ent.link
FROM "Atom_chem_shift" as atom_shift
LEFT JOIN web.instant_cache as ent
  ON ent.id = atom_shift."Entry_ID"
WHERE '''
    terms = []

    fpeaks = []
    peak = None
    try:
        for peak in peaks:
            fpeaks.append(float(peak))
    except ValueError:
        raise RequestError("Invalid peak specified. All peaks must be numbers. Invalid peak: '%s'" % peak)

    peaks = sorted(fpeaks)

    for peak in peaks:
        sql += '''
((atom_shift."Val"::float < %s  AND atom_shift."Val"::float > %s AND
 (atom_shift."Atom_type" = 'C' OR atom_shift."Atom_type" = 'N'))
 OR
 (atom_shift."Val"::float < %s  AND atom_shift."Val"::float > %s AND atom_shift."Atom_type" = 'H')) OR '''
        terms.append(peak + .2)
        terms.append(peak - .2)
        terms.append(peak + .01)
        terms.append(peak - .01)

    # End the OR
    sql += '''
1=2
GROUP BY atom_shift."Entry_ID",atom_shift."Assigned_chem_shift_list_ID",ent.title,ent.link
ORDER BY count(DISTINCT atom_shift."Val") DESC;
'''

    # Do the query
    cur.execute(sql, terms)

    result = {"data": []}

    # Send query string if in debug mode
    if configuration['debug']:
        result['debug'] = cur.query

    for entry in cur:
        title = entry[3].replace("\n", "") if entry[3] else None
        result['data'].append({'Entry_ID': entry[0],
                               'Assigned_chem_shift_list_ID': entry[1],
                               'Val': entry[2],
                               'Title': title,
                               'Link': entry[4]})

    # Convert the search to decimal
    peaks = [Decimal(x) for x in peaks]

    def get_closest(collection, number):
        """ Returns the closest number from a list of numbers. """
        return min(collection, key=lambda _: abs(_ - number))

    def get_sort_key(res):
        """ Returns the sort key. """

        key = 0

        # Add the difference of all the shifts
        for item in res['Val']:
            key += abs(get_closest(peaks, item) - item)
        res['Combined_offset'] = round(key, 3)

        # Determine how many of the queried peaks were matched
        num_match = 0
        for check_peak in peaks:
            closest = get_closest(res['Val'], check_peak)
            if abs(check_peak - closest) < .2:
                num_match += 1
        res['Peaks_matched'] = num_match

        return -num_match, key, res['Entry_ID']

    result['data'] = sorted(result['data'], key=get_sort_key)

    return result


def chemical_shift_search_1d(shift_val=None, threshold=.03, atom_type=None,
                             atom_id=None, comp_id=None, conditions=False,
                             database="macromolecules"):
    """ Searches for a given chemical shift. """

    cur = get_postgres_connection()[1]
    set_database(cur, database)

    try:
        threshold = float(threshold)
    except ValueError:
        raise RequestError("Invalid threshold.")

    sql = '''
SELECT cs."Entry_ID","Entity_ID"::integer,"Comp_index_ID"::integer,"Comp_ID","Atom_ID","Atom_type",
  cs."Val"::numeric,cs."Val_err"::numeric,"Ambiguity_code","Assigned_chem_shift_list_ID"::integer
FROM "Atom_chem_shift" as cs
WHERE
'''

    if conditions:
        sql = '''
SELECT cs."Entry_ID","Entity_ID"::integer,"Comp_index_ID"::integer,"Comp_ID","Atom_ID","Atom_type",
  cs."Val"::numeric,cs."Val_err"::numeric,"Ambiguity_code","Assigned_chem_shift_list_ID"::integer,
  web.convert_to_numeric(ph."Val") as ph,web.convert_to_numeric(temp."Val") as temp
FROM "Atom_chem_shift" as cs
LEFT JOIN "Assigned_chem_shift_list" as csf
  ON csf."ID"=cs."Assigned_chem_shift_list_ID" AND csf."Entry_ID"=cs."Entry_ID"
LEFT JOIN "Sample_condition_variable" AS ph
  ON csf."Sample_condition_list_ID"=ph."Sample_condition_list_ID" AND ph."Entry_ID"=cs."Entry_ID" AND ph."Type"='pH'
LEFT JOIN "Sample_condition_variable" AS temp
  ON csf."Sample_condition_list_ID"=temp."Sample_condition_list_ID" AND temp."Entry_ID"=cs."Entry_ID" AND 
     temp."Type"='temperature' AND temp."Val_units"='K'
WHERE
'''

    args = []

    # See if a specific atom type is needed
    if atom_type:
        sql += '''"Atom_type" = %s AND '''
        args.append(atom_type.upper())

    # See if a specific atom is needed
    if atom_id:
        sql += "("
        for atom in atom_id:
            sql += '''"Atom_ID" LIKE %s OR '''
            args.append(atom.replace("*", "%").upper())
        sql += "1 = 2) AND "

    # See if a specific residue is needed
    if comp_id:
        sql += "("
        for comp in comp_id:
            sql += '''"Comp_ID" = %s OR '''
            args.append(comp.upper())
        sql += "1 = 2) AND "

    # See if a peak is specified
    if shift_val:
        sql += "("
        for val in shift_val:
            sql += '''(cs."Val"::float  < %s AND cs."Val"::float > %s) OR '''
            range_low = float(val) - threshold
            range_high = float(val) + threshold
            args.append(range_high)
            args.append(range_low)
        sql += "1 = 2) AND "

    # Make sure the SQL query syntax works out
    sql += '''1=1'''

    # Do the query
    cur.execute(sql, args)

    result = {}

    # Send query string if in debug mode
    if configuration['debug']:
        result['debug'] = cur.query

    result['columns'] = ["Atom_chem_shift." + desc[0] for desc in cur.description]

    if conditions:
        result['columns'][-2] = 'Sample_conditions.pH'
        result['columns'][-1] = 'Sample_conditions.Temperature_K'

    result['data'] = cur.fetchall()
    return result


def get_molprobity_data(pdb_id, residues=None):
    """ Returns the molprobity data."""

    pdb_id = pdb_id.lower()
    cur = get_postgres_connection()[1]

    if residues is None:
        sql = '''SELECT * FROM molprobity.oneline where pdb = %s'''
        terms = [pdb_id]
    else:
        terms = [pdb_id]
        if not residues:
            sql = '''SELECT * FROM molprobity.residue where pdb = %s;'''
        else:
            sql = '''SELECT * FROM molprobity.residue where pdb = %s AND ('''
            for item in residues:
                sql += " pdb_residue_no = %s OR "
                terms.append(item)
            sql += " 1=2) ORDER BY model, pdb_residue_no"

    cur.execute(sql, terms)

    res = {"columns": [desc[0] for desc in cur.description],
           "data": cur.fetchall()}

    if configuration['debug']:
        res['debug'] = cur.query

    return res


def get_entry_software(entry_id):
    """ Returns the software used for a given entry. """

    database = get_database_from_entry_id(entry_id)

    cur = get_postgres_connection()[1]
    set_database(cur, database)

    cur.execute('''
SELECT "Software"."Name", "Software"."Version", task."Task" as "Task", vendor."Name" as "Vendor Name"
FROM "Software"
   LEFT JOIN "Vendor" as vendor ON "Software"."Entry_ID"=vendor."Entry_ID" AND "Software"."ID"=vendor."Software_ID"
   LEFT JOIN "Task" as task ON "Software"."Entry_ID"=task."Entry_ID" AND "Software"."ID"=task."Software_ID"
WHERE "Software"."Entry_ID"=%s;''', [entry_id])

    column_names = [desc[0] for desc in cur.description]
    return {"columns": column_names, "data": cur.fetchall()}


def get_schema(version=None):
    """ Return the schema from Redis. """

    r = get_redis_connection()
    if not version:
        version = r.get('schema_version')
    try:
        schema = json.loads(zlib.decompress(r.get("schema:%s" % version)))
    except TypeError:
        raise RequestError("Invalid schema version.")

    return schema


def get_software_entries(software_name, database="macromolecules"):
    """ Returns the entries assosciated with a given piece of software. """

    cur = get_postgres_connection()[1]
    set_database(cur, database)

    # Get the list of which tags should be used to order data
    cur.execute('''
SELECT "Software"."Entry_ID","Software"."Name","Software"."Version",vendor."Name" as "Vendor Name",
  vendor."Electronic_address" as "e-mail",task."Task" as "Task"
FROM "Software"
  LEFT JOIN "Vendor" as vendor
    ON "Software"."Entry_ID"=vendor."Entry_ID" AND "Software"."ID"=vendor."Software_ID"
  LEFT JOIN "Task" as task
    ON "Software"."Entry_ID"=task."Entry_ID" AND "Software"."ID"=task."Software_ID"
WHERE lower("Software"."Name") like lower(%s);''', ["%" + software_name + "%"])

    column_names = [desc[0] for desc in cur.description]
    return {"columns": column_names, "data": cur.fetchall()}


def get_software_summary(database="macromolecules"):
    """ Returns all software packages from the DB. """

    cur = get_postgres_connection()[1]
    set_database(cur, database)

    # Get the list of which tags should be used to order data
    cur.execute('''
SELECT "Software"."Name","Software"."Version",task."Task" as "Task",vendor."Name" as "Vendor Name"
FROM "Software"
  LEFT JOIN "Vendor" as vendor
    ON "Software"."Entry_ID"=vendor."Entry_ID" AND "Software"."ID"=vendor."Software_ID"
  LEFT JOIN "Task" as task
    ON "Software"."Entry_ID"=task."Entry_ID" AND "Software"."ID"=task."Software_ID";''')

    column_names = [desc[0] for desc in cur.description]
    return {"columns": column_names, "data": cur.fetchall()}


def do_sql_mods(conn=None, cur=None, sql_file=None):
    """ Make sure functions we need are saved in the DB. """

    # Re-use existing connection
    if not (conn and cur):
        conn, cur = get_postgres_connection(user=configuration['postgres']['reload_user'])

    if sql_file is None:
        sql_file = os.path.join(os.path.dirname(os.path.realpath(__file__)),
                                "sql", "initialize.sql")
    else:
        sql_file = os.path.join(os.path.dirname(os.path.realpath(__file__)),
                                "sql", sql_file)

    cur.execute(open(sql_file, "r").read())
    conn.commit()


<<<<<<< HEAD
def create_timedomain_table():
    """Creates the time domain links table."""

    def get_dir_size(start_path='.'):
        total_size = 0
        for dir_path, dir_names, file_names in os.walk(start_path):
            for f in file_names:
                fp = os.path.join(dir_path, f)
                total_size += os.path.getsize(fp)
        return total_size

    def get_data_sets(path):
        sets = 0
        last_set = ""
        for f in os.listdir(path):
            if os.path.isdir(os.path.join(path, f)):
                sets += 1
                last_set = os.path.join(path, f)
        if sets == 1:
            child_sets = get_data_sets(last_set)
            if child_sets > 1:
                return child_sets
        return sets

    conn, cur = get_postgres_connection()
    cur.execute('''
CREATE TABLE IF NOT EXISTS web.timedomain_data_tmp (
 bmrbid text PRIMARY KEY,
 size numeric,
 sets numeric);''')

    def td_data_getter():
        td_dir = configuration['timedomain_directory']
        for x in os.listdir(td_dir):
            x: str = x
            entry_id = int("".join([_ for _ in x if _.isdigit()]))
            yield (entry_id, get_dir_size(os.path.join(td_dir, x)), get_data_sets(os.path.join(td_dir, x)))

    execute_values(cur, '''INSERT INTO web.timedomain_data_tmp(bmrbid, size, sets) VALUES %s;''', td_data_getter())

    cur.execute('''
ALTER TABLE IF EXISTS web.timedomain_data RENAME TO timedomain_data_old;
ALTER TABLE web.timedomain_data_tmp RENAME TO timedomain_data;
DROP TABLE IF EXISTS web.timedomain_data_old;''')
    conn.commit()


=======
>>>>>>> a5d11dbd
def create_csrosetta_table(csrosetta_sqlite_file):
    """Creates the CS-Rosetta links table."""

    import sqlite3

    c = sqlite3.connect(csrosetta_sqlite_file).cursor()
    entries = c.execute('''
SELECT key, bmrbid, rosetta_version, csrosetta_version, rmsd_lowest
  FROM entries;''').fetchall()

    pconn, pcur = get_postgres_connection()
    pcur.execute('''
DROP TABLE IF EXISTS web.bmrb_csrosetta_entries;
CREATE TABLE web.bmrb_csrosetta_entries (
 key varchar(13) PRIMARY KEY,
 bmrbid integer,
 rosetta_version
 varchar(5),
 csrosetta_version varchar(5),
 rmsd_lowest float);''')

    execute_values(pcur, '''
INSERT INTO web.bmrb_csrosetta_entries(key, bmrbid, rosetta_version, csrosetta_version, rmsd_lowest)
VALUES %s;''',
                   entries)

    pconn.commit()


def build_fulltext_search():
    """ Allows querying the full text of an entry. """

    conn, cur = get_postgres_connection()

    # Metabolomics
    for entry in get_all_entries_from_redis(database="metabolomics"):
        logging.debug("Inserting %s", entry[0])
        ent_text = get_bmrb_as_text(entry[1])
        cur.execute('''
UPDATE web.instant_cache
SET
 full_tsv=to_tsvector(%s),
 full_text=%s
WHERE id=%s;''',
                    [ent_text, ent_text, entry[0]])
    conn.commit()

    # Macromolecules
    for entry in get_all_entries_from_redis(database="macromolecules"):
        logging.debug("Inserting %s", entry[0])
        ent_text = get_bmrb_as_text(entry[1])
        cur.execute('''
UPDATE web.instant_cache
SET
 full_tsv=to_tsvector(%s),
 full_text=%s
WHERE id=%s;''',
                    [ent_text, ent_text, entry[0]])

    conn.commit()


def get_bmrb_as_text(entry):
    """ Prints the unique set of data in a BMRB entry. """

    res_strings = set()

    for saveframe in entry:
        res_strings.update([x[1].replace("\n", "") for x in saveframe.tags])
        for loop in saveframe:
            for row in loop:
                res_strings.update(row)

    return " ".join(res_strings)


def fasta_search(query, a_type="polymer", e_val=None):
    """Performs a FASTA search on the specified query in the BMRB database."""

    # Make sure the type is valid
    if a_type not in ["polymer", "rna", "dna"]:
        raise RequestError("Invalid search type: %s" % a_type)
    a_type = {'polymer': 'polypeptide(L)', 'rna': 'polyribonucleotide',
              'dna': 'polydeoxyribonucleotide'}[a_type]

    if not os.path.isfile(_FASTA_LOCATION):
        raise ServerError("Unable to perform FASTA search. Server improperly installed.")

    cur = get_postgres_connection()[1]
    set_database(cur, "macromolecules")
    cur.execute('''
SELECT ROW_NUMBER() OVER (ORDER BY 1) AS id, entity."Entry_ID",entity."ID",
  regexp_replace(entity."Polymer_seq_one_letter_code", E'[\\n\\r]+', '', 'g' ),
  replace(regexp_replace(entry."Title", E'[\\n\\r]+', ' ', 'g' ), '  ', ' ')
FROM "Entity" as entity
  LEFT JOIN "Entry" as entry
  ON entity."Entry_ID" = entry."ID"
  WHERE entity."Polymer_seq_one_letter_code" IS NOT NULL AND "Polymer_type" = %s''', [a_type])

    sequences = cur.fetchall()
    wrapper = textwrap.TextWrapper(width=80, expand_tabs=False,
                                   replace_whitespace=False,
                                   drop_whitespace=False, break_on_hyphens=False)
    seq_strings = [">%s\n%s\n" % (x[0], "\n".join(wrapper.wrap(x[3]))) for x in sequences]

    # Use temporary files to store the FASTA search string and FASTA DB
    with NamedTemporaryFile(dir="/dev/shm") as fasta_file, \
            NamedTemporaryFile(dir="/dev/shm") as sequence_file:
        fasta_file.file.write((">query\n%s" % query.upper()).encode())
        fasta_file.flush()

        sequence_file.file.write(("".join(seq_strings)).encode())
        sequence_file.flush()

        # Set up the FASTA arguments
        fargs = [_FASTA_LOCATION, "-m", "8"]
        if e_val:
            fargs.extend(["-E", e_val])
        fargs.extend([fasta_file.name, sequence_file.name])

        # Run FASTA
        res = subprocess.check_output(fargs, stderr=subprocess.STDOUT).decode()

    # Combine the results
    results = []
    for line in res.split("\n"):
        cols = line.split()
        if len(cols) == 12:
            matching_row = sequences[int(cols[1]) - 1]
            results.append({'entry_id': matching_row[1], 'entity_id': matching_row[2],
                            'entry_title': matching_row[4], 'percent_id': Decimal(cols[2]),
                            'alignment_length': int(cols[3]), 'mismatches': int(cols[4]),
                            'gap_openings': int(cols[5]), 'q.start': int(cols[6]),
                            'q.end': int(cols[7]), 's.start': int(cols[8]), 's.end': int(cols[9]),
                            'e-value': Decimal(cols[10]), 'bit_score': Decimal(cols[11])})

    return results


def get_experiments(entry):
    """ Returns the experiments for this entry. """

    cur = get_postgres_connection(dictionary_cursor=True)[1]
    set_database(cur, get_database_from_entry_id(entry))

    # First get the sample components
    sql = '''
SELECT "Mol_common_name", "Isotopic_labeling", "Type", "Concentration_val", "Concentration_val_units", "Sample_ID"
FROM "Sample_component"
  WHERE "Entry_ID" = %s'''
    cur.execute(sql, [entry])
    stored_results = cur.fetchall()

    # Then get all of the other information
    sql = '''
SELECT me."Entry_ID", me."Sample_ID", me."ID", ns."Manufacturer",ns."Model",me."Name" as experiment_name,
  ns."Field_strength", array_agg(ef."Name") as name, array_agg(ef."Type") as type,
  array_agg(ef."Directory_path") as directory_path, array_agg(ef."Details") as details, ph."Val" as ph,
  temp."Val" as temp
FROM "Experiment" as me
  LEFT JOIN "Experiment_file" as ef
    ON me."ID" = ef."Experiment_ID" AND me."Entry_ID" = ef."Entry_ID"
  LEFT JOIN "NMR_spectrometer" as ns
    ON ns."Entry_ID" = me."Entry_ID" and ns."ID" = me."NMR_spectrometer_ID"

  LEFT JOIN "Sample_condition_variable" AS ph
    ON me."Sample_condition_list_ID"=ph."Sample_condition_list_ID" AND ph."Entry_ID"=me."Entry_ID" AND ph."Type"='pH'
  LEFT JOIN "Sample_condition_variable" AS temp
    ON me."Sample_condition_list_ID"=temp."Sample_condition_list_ID" AND temp."Entry_ID"=me."Entry_ID" AND
       temp."Type"='temperature' AND temp."Val_units"='K'

WHERE me."Entry_ID" = %s
GROUP BY me."Entry_ID", me."Name", me."ID", ns."Manufacturer", ns."Model",ns."Field_strength", ph."Val",
         temp."Val", me."Sample_ID"
ORDER BY me."Entry_ID" ASC, me."ID" ASC;'''
    cur.execute(sql, [entry])

    results = []
    for row in cur:

        data = []
        if row['name'][0]:
            for x, item in enumerate(row['directory_path']):
                data.append({'type': row['type'][x], 'description': row['details'][x],
                             'url': "ftp://ftp.bmrb.wisc.edu/pub/bmrb/metabolomics/entry_directories/%s/%s/%s" % (
                                 row['Entry_ID'], row['directory_path'][x], row['name'][x])})

        tmp_res = {'Name': row['experiment_name'],
                   'Experiment_ID': row['ID'],
                   'Sample_condition_variable': {'ph': row['ph'],
                                                 'temperature': row['temp']},
                   'NMR_spectrometer': {'Manufacturer': row['Manufacturer'],
                                        'Model': row['Model'],
                                        'Field_strength': row['Field_strength']
                                        },
                   'Experiment_file': data,
                   'Sample_component': []}
        for component in stored_results:
            if component['Sample_ID'] == row['Sample_ID']:
                smp = {'Mol_common_name': component['Mol_common_name'],
                       'Isotopic_labeling': component['Isotopic_labeling'],
                       'Type': component['Type'],
                       'Concentration_val': component['Concentration_val'],
                       'Concentration_val_units': component['Concentration_val_units']}
                tmp_res['Sample_component'].append(smp)

        results.append(tmp_res)

    if configuration['debug']:
        results.append(cur.query)

    return results


def get_instant_search(term, database):
    """ Does an instant search and returns results. """

    cur = get_postgres_connection(dictionary_cursor=True)[1]

    if database == "metabolomics":
        instant_query_one = '''
SELECT instant_cache.id,title,citations,authors,link,sub_date,ms.formula,ms.inchi,ms.smiles,
  ms.average_mass,ms.molecular_weight,ms.monoisotopic_mass
FROM web.instant_cache
LEFT JOIN web.metabolomics_summary as ms
  ON instant_cache.id = ms.id
WHERE tsv @@ plainto_tsquery(%s) AND is_metab = 'True' and ms.id IS NOT NULL
ORDER BY instant_cache.id=%s DESC, is_metab ASC, sub_date DESC, ts_rank_cd(tsv, plainto_tsquery(%s)) DESC;'''

        instant_query_two = """
SELECT set_limit(.5);
SELECT DISTINCT on (id) term,termname,'1'::int as sml,tt.id,title,citations,authors,link,sub_date,is_metab,
  NULL as "formula", NULL as "inchi", NULL as "smiles", NULL as "average_mass", NULL as "molecular_weight",
  NULL as "monoisotopic_mass"
FROM web.instant_cache
  LEFT JOIN web.instant_extra_search_terms as tt
  ON instant_cache.id=tt.id
  WHERE tt.identical_term @@ plainto_tsquery(%s)
UNION
SELECT * from (
SELECT DISTINCT on (id) term,termname,similarity(tt.term, %s) as sml,tt.id,title,citations,authors,link,sub_date,
  is_metab,ms.formula,ms.inchi,ms.smiles,ms.average_mass,ms.molecular_weight,ms.monoisotopic_mass FROM web.instant_cache
  LEFT JOIN web.instant_extra_search_terms as tt
    ON instant_cache.id=tt.id
  LEFT JOIN web.metabolomics_summary as ms
    ON instant_cache.id = ms.id
  WHERE tt.term %% %s AND tt.identical_term IS NULL and ms.id IS NOT NULL
  ORDER BY id, similarity(tt.term, %s) DESC) as y
WHERE is_metab = 'True'"""

    elif database == "macromolecules":
        instant_query_one = '''
SELECT id,title,citations,authors,link,sub_date FROM web.instant_cache
WHERE tsv @@ plainto_tsquery(%s) AND is_metab = 'False'
ORDER BY id=%s DESC, is_metab ASC, sub_date DESC, ts_rank_cd(tsv, plainto_tsquery(%s)) DESC;'''

        instant_query_two = """
SELECT set_limit(.5);
SELECT DISTINCT on (id) term,termname,'1'::int as sml,tt.id,title,citations,authors,link,sub_date,is_metab
  FROM web.instant_cache
    LEFT JOIN web.instant_extra_search_terms as tt
    ON instant_cache.id=tt.id
    WHERE tt.identical_term @@ plainto_tsquery(%s)
UNION
SELECT * from (
SELECT DISTINCT on (id) term,termname,similarity(tt.term, %s) as sml,tt.id,title,citations,authors,
  link,sub_date,is_metab
  FROM web.instant_cache
    LEFT JOIN web.instant_extra_search_terms as tt
    ON instant_cache.id=tt.id
    WHERE tt.term %% %s AND tt.identical_term IS NULL
    ORDER BY id, similarity(tt.term, %s) DESC) as y
    WHERE is_metab = 'False'
    ORDER BY sml DESC LIMIT 75;"""

    else:
        instant_query_one = '''
SELECT id,title,citations,authors,link,sub_date FROM web.instant_cache
WHERE tsv @@ plainto_tsquery(%s)
ORDER BY id=%s DESC, is_metab ASC, sub_date DESC, ts_rank_cd(tsv, plainto_tsquery(%s)) DESC;'''

        instant_query_two = """
SELECT set_limit(.5);
SELECT DISTINCT on (id) term,termname,'1'::int as sml,tt.id,title,citations,authors,link,sub_date,is_metab
  FROM web.instant_cache
    LEFT JOIN web.instant_extra_search_terms as tt
    ON instant_cache.id=tt.id
    WHERE tt.identical_term @@ plainto_tsquery(%s)
UNION
SELECT * from (
SELECT DISTINCT on (id) term,termname,similarity(tt.term, %s) as sml,tt.id,title,citations,authors,
  link,sub_date,is_metab
  FROM web.instant_cache
    LEFT JOIN web.instant_extra_search_terms as tt
    ON instant_cache.id=tt.id
    WHERE tt.term %% %s AND tt.identical_term IS NULL
    ORDER BY id, similarity(tt.term, %s) DESC) as y
    ORDER BY sml DESC LIMIT 75;"""

    try:
        cur.execute(instant_query_one, [term, term, term])
    except ProgrammingError:
        if configuration['debug']:
            raise
        return [{"label": "Instant search temporarily offline.", "value": "error",
                 "link": "/software/query/"}]

    # First query
    result = []
    ids = {}
    for item in cur.fetchall():
        res = {"citations": item['citations'],
               "authors": item['authors'],
               "link": item['link'],
               "value": item['id'],
               "sub_date": str(item['sub_date']),
               "label": "%s" % (item['title'])}

        if database == "metabolomics":
            res['formula'] = item['formula']
            res['smiles'] = item['smiles']
            res['inchi'] = item['inchi']
            res['monoisotopic_mass'] = item['monoisotopic_mass']
            res['average_mass'] = item['average_mass']
            res['molecular_weight'] = item['molecular_weight']

        result.append(res)
        ids[item['id']] = 1

    debug = {}
    if configuration['debug']:
        debug['query1'] = cur.query

    # Second query
    try:
        cur.execute(instant_query_two, [term, term, term, term])
    except ProgrammingError:
        if configuration['debug']:
            raise
        return [{"label": "Instant search temporarily offline.", "value": "error",
                 "link": "/software/query/"}]

    for item in cur.fetchall():
        if item['id'] not in ids:
            res = {"citations": item['citations'],
                   "authors": item['authors'],
                   "link": item['link'],
                   "value": item['id'],
                   "sub_date": str(item['sub_date']),
                   "label": "%s" % (item['title']),
                   "extra": {"term": item['term'],
                             "termname": item['termname']},
                   "sml": "%s" % item['sml']}
            if database == "metabolomics":
                res['formula'] = item['formula']
                res['smiles'] = item['smiles']
                res['inchi'] = item['inchi']
                res['monoisotopic_mass'] = item['monoisotopic_mass']
                res['average_mass'] = item['average_mass']
                res['molecular_weight'] = item['molecular_weight']

            result.append(res)
    if configuration['debug']:
        debug['query2'] = cur.query
        result.append({"debug": debug})

    return result


def get_saveframes_by_category(**kwargs):
    """ Returns the matching saveframes."""

    # Get the valid IDs and redis connection
    saveframe_categories = process_nmrstar_query(kwargs)
    result = {}

    # Go through the IDs
    for entry in get_valid_entries_from_redis(kwargs['ids']):
        result[entry[0]] = {}
        for saveframe_category in saveframe_categories:
            matches = entry[1].get_saveframes_by_category(saveframe_category)
            if kwargs.get('format', "json") == "nmrstar":
                matching_frames = [str(x) for x in matches]
            else:
                matching_frames = [x.get_json(serialize=False) for x in matches]
            result[entry[0]][saveframe_category] = matching_frames
    return result


def get_saveframes_by_name(**kwargs):
    """ Returns the matching saveframes."""

    # Get the valid IDs and redis connection
    saveframe_names = process_nmrstar_query(kwargs)
    result = {}

    # Go through the IDs
    for entry in get_valid_entries_from_redis(kwargs['ids']):
        result[entry[0]] = {}
        for saveframe_name in saveframe_names:
            try:
                sf = entry[1].get_saveframe_by_name(saveframe_name)
                if kwargs.get('format', "json") == "nmrstar":
                    result[entry[0]][saveframe_name] = str(sf)
                else:
                    result[entry[0]][saveframe_name] = sf.get_json(serialize=False)
            except KeyError:
                continue

    return result


def get_entries(**kwargs):
    """ Returns the full entries."""

    # Check their parameters before proceeding
    process_nmrstar_query(kwargs)
    result = {}

    # Go through the IDs
    format_ = kwargs.get('format', "json")

    for entry in get_valid_entries_from_redis(kwargs['ids'], format_=format_):
        result[entry[0]] = entry[1]

    return result


def wrap_it_up(item):
    """ Quote items in a way that postgres accepts and that doesn't allow
    SQL injection."""
    return AsIs('"' + item + '"')


def get_category_and_tag(tag_name):
    """ Returns the tag category and the tag formatted as needed for DB
    queries. Returns an error if an invalid tag is provided. """

    if tag_name is None:
        raise RequestError("You must specify the tag name.")

    # Note - this is relied on in some queries to prevent SQL injection. Do
    #  not remove it unless you update all functions that use this function.
    if '"' in tag_name:
        raise RequestError('Tags cannot contain a \'"\'.')

    sp = tag_name.split(".")
    if sp[0].startswith("_"):
        sp[0] = sp[0][1:]
    if len(sp) < 2:
        raise RequestError("You must provide a full tag name with "
                           "category included. For example: "
                           "Entry.Experimental_method_subtype")

    if len(sp) > 2:
        raise RequestError("You provided an invalid tag. NMR-STAR tags only "
                           "contain one period.")

    return sp


def get_all_values_for_tag(tag_name, database):
    """ Returns all the values for a given tag by entry ID as a dictionary. """

    params = get_category_and_tag(tag_name)
    cur = get_postgres_connection()[1]
    set_database(cur, database)

    # Use Entry_ID normally, but occasionally use ID depending on the context
    id_field = get_entry_id_tag(tag_name, database, cur=cur)

    query = '''SELECT "%s", array_agg(%%s) from "%s" GROUP BY "%s";'''
    query = query % (id_field, params[0], id_field)
    try:
        cur.execute(query, [wrap_it_up(params[1])])
    except psycopg2.ProgrammingError as e:
        sp = str(e).split('\n')
        if len(sp) > 3:
            if sp[3].strip().startswith("HINT:  Perhaps you meant to reference the column"):
                raise RequestError("Tag not found. Did you mean the tag: '%s'?" %
                                   sp[3].split('"')[1])

        raise RequestError("Tag not found.")

    # Turn the results into a dict
    res = {}
    for x in cur.fetchall():
        sub_res = []
        for elem in x[1]:
            if elem and elem != "na":
                sub_res.append(elem)
        if len(sub_res) > 0:
            res[x[0]] = sub_res

    if configuration['debug']:
        res['query'] = cur.query

    return res


def select(fetch_list, table, where_dict=None, database="macromolecules",
           modifiers=None, as_hash=True, cur=None):
    """ Performs a SELECT query constructed from the supplied arguments."""

    # Turn None parameters into the proper empty type
    if where_dict is None:
        where_dict = {}
    if modifiers is None:
        modifiers = []

    # Make sure they aren't trying to inject (parameterized queries are safe while
    # this is not, but there is no way to parametrize a table name...)
    if '"' in table:
        raise RequestError("Invalid 'from' parameter.")

    # Errors connecting will be handled upstream
    if cur is None:
        cur = get_postgres_connection()[1]

    # Prepare the query
    if len(fetch_list) == 1 and fetch_list[0] == "*":
        parameters = []
    else:
        parameters = [wrap_it_up(x) for x in fetch_list]
    query = "SELECT "
    if "count" in modifiers:
        # Build the 'select * from *' part of the query
        query += "count(" + "),count(".join(["%s"] * len(fetch_list))
        query += ') from %s."%s"' % (database, table)
    else:
        if len(fetch_list) == 1 and fetch_list[0] == "*":
            query += '* from %s."%s"' % (database, table)
        else:
            # Build the 'select * from *' part of the query
            query += ",".join(["%s"] * len(fetch_list))
            query += ' from %s."%s"' % (database, table)

    if len(where_dict) > 0:
        query += " WHERE"
        need_and = False

        for key in where_dict:
            if need_and:
                query += " AND"
            if "lower" in modifiers:
                query += " regexp_replace(LOWER(%s),'\n','') LIKE LOWER(%s)"
            else:
                query += " regexp_replace(%s,'\n','') LIKE %s"
            parameters.extend([wrap_it_up(key), where_dict[key].replace("*", "%")])
            need_and = True

    # TODO: build ordering in based on dictionary
    #    if "count" not in modifiers:
    #        query += ' ORDER BY "Entry_ID"'
    #        # Order the parameters as ints if they are normal BMRB IDS
    #        if database == "macromolecules":
    #            query += "::int "

    query += ';'

    # Do the query
    try:
        cur.execute(query, parameters)
        rows = cur.fetchall()
    except psycopg2.ProgrammingError as error:
        if configuration['debug']:
            raise error
        raise RequestError("Invalid 'from' parameter.")

    # Get the column names from the DB
    col_names = [desc[0] for desc in cur.description]

    if not as_hash:
        return {'data': rows, 'columns': [table + "." + x for x in col_names]}

    # Turn the results into a dictionary
    result = {}

    if "count" in modifiers:
        for pos, search_field in enumerate(fetch_list):
            result[table + "." + search_field] = rows[0][pos]
    else:
        for search_field in col_names:
            result[table + "." + search_field] = []
            s_index = col_names.index(search_field)
            for row in rows:
                result[table + "." + search_field].append(row[s_index])

    if configuration['debug']:
        result['debug'] = cur.query

    return result


def process_nmrstar_query(params):
    """ A helper method that parses the keys out of the query and validates
    the 'ids' parameter."""

    # Make sure they have IDS
    if "ids" not in params:
        raise RequestError('You must specify one or more entry IDs '
                           'with the "ids" parameter.')

    # Set the keys to the empty list if not specified
    if 'keys' not in params:
        params['keys'] = []

    # Wrap the key in a list if necessary
    if not isinstance(params['keys'], list):
        params['keys'] = [params['keys']]

    return params['keys']


def process_select(**params):
    """ Checks the parameters submitted before calling the get_fields_by_fields
    method with them."""

    # Get the database name
    database = params.get("database", "macromolecules")

    if database == "combined":
        raise RequestError('Merged database not yet available.')
    if database not in ["chemcomps", "macromolecules", "metabolomics", "dict"]:
        raise RequestError("Invalid database specified.")

    # Okay, now we need to go through each query and get the results
    if not isinstance(params['query'], list):
        params['query'] = [params['query']]

    result_list = []

    # Build the amalgamation of queries
    for each_query in params['query']:

        # For one query:
        each_query['select'] = each_query.get("select", ["Entry_ID"])
        if not isinstance(each_query['select'], list):
            each_query['select'] = [each_query['select']]
        # We need the ID to join if they are doing multiple queries
        if len(params['query']) > 1:
            each_query['select'].append("Entry_ID")
        if "from" not in each_query:
            raise RequestError('You must specify which table to '
                               'query with the "from" parameter.')
        if "hash" not in each_query:
            each_query['hash'] = True

        # Get the query modifiers
        each_query['modifiers'] = each_query.get("modifiers", [])
        if not isinstance(each_query['modifiers'], list):
            each_query['modifiers'] = [each_query['modifiers']]

        each_query['where'] = each_query.get("where", {})

        if len(params['query']) > 1:
            # If there are multiple queries then add their results to the list
            cur_res = select(each_query['select'], each_query['from'],
                             where_dict=each_query['where'], database=database,
                             modifiers=each_query['modifiers'], as_hash=False)
            result_list.append(cur_res)
        else:
            # If there is only one query just return it
            return select(each_query['select'], each_query['from'],
                          where_dict=each_query['where'], database=database,
                          modifiers=each_query['modifiers'],
                          as_hash=each_query['hash'])

    return result_list


def create_chemcomp_from_db(chemcomp, cur=None):
    """ Create a chem comp entry from the database."""

    # Rebuild the chemcomp and generate the cc_id. This way we can work
    # with the three letter string or the full chemcomp. Also make sure
    # to capitalize it.
    if len(chemcomp) == 3:
        cc_id = chemcomp.upper()
    else:
        cc_id = chemcomp[9:].upper()
    chemcomp = "chemcomp_" + cc_id

    # Connect to DB
    if cur is None:
        cur = get_postgres_connection()[1]

    # Create entry
    ent = pynmrstar.Entry.from_scratch(chemcomp)
    chemcomp_frame = create_saveframe_from_db("chemcomps", "chem_comp",
                                              cc_id, "ID", cur)
    entity_frame = create_saveframe_from_db("chemcomps", "entity",
                                            cc_id,
                                            "Nonpolymer_comp_ID", cur)
    # This is specifically omitted... long story
    try:
        del entity_frame['_Entity_atom_list']
    except KeyError:
        pass

    ent.add_saveframe(entity_frame)
    ent.add_saveframe(chemcomp_frame)

    return ent


def get_pdb_ids_from_bmrb_id(bmrb_id):
    """ Returns the associated PDB IDs for a BMRB ID. """

    cur = get_postgres_connection()[1]

    query = '''
SELECT pdb_id, 'Exact' AS link_type, null AS comment
  FROM web.pdb_link
  WHERE bmrb_id LIKE %s
UNION
SELECT "Database_accession_code", 'Author Provided', "Relationship"
  FROM macromolecules."Related_entries"
  WHERE "Entry_ID" LIKE %s AND "Database_name" = 'PDB'
    AND "Relationship" != 'Exact'
UNION
SELECT "Accession_code", 'BLAST Match', "Entry_details"
  FROM macromolecules."Entity_db_link"
  WHERE "Entry_ID" LIKE %s AND "Database_code" = 'PDB'
UNION
SELECT "Accession_code", 'Assembly DB Link', "Entry_details"
  FROM macromolecules."Assembly_db_link"
  WHERE "Entry_ID" LIKE %s AND "Database_code" = 'PDB';'''

    terms = [bmrb_id, bmrb_id, bmrb_id, bmrb_id]
    cur.execute(query, terms)

    return [{"pdb_id": x[0], "match_type": x[1], "comment": x[2]}
            for x in cur.fetchall()]


def get_bmrb_ids_from_pdb_id(pdb_id):
    """ Returns the associated BMRB IDs for a PDB ID. """

    cur = get_postgres_connection()[1]

    query = '''
    SELECT bmrb_id, array_agg(link_type) from 
(SELECT bmrb_id, 'Exact' AS link_type, null as comment
  FROM web.pdb_link
  WHERE pdb_id LIKE %s
UNION
SELECT "Entry_ID", 'Author Provided', "Relationship"
  FROM macromolecules."Related_entries"
  WHERE "Database_accession_code" LIKE %s AND "Database_name" = 'PDB'
    AND "Relationship" != 'Exact'
UNION
SELECT "Entry_ID", 'BLAST Match', "Entry_details"
  FROM macromolecules."Entity_db_link"
  WHERE "Accession_code" LIKE %s AND "Database_code" = 'PDB'
UNION
SELECT "Entry_ID", 'Assembly DB Link', "Entry_details"
  FROM macromolecules."Assembly_db_link"
  WHERE "Accession_code" LIKE %s AND "Database_code" = 'PDB') as sub
GROUP BY bmrb_id;'''

    pdb_id = pdb_id.upper()
    terms = [pdb_id, pdb_id, pdb_id, pdb_id]
    cur.execute(query, terms)

    result = []
    for x in cur.fetchall():
        result.append({"bmrb_id": x[0], "match_types": x[1]})

    return result


def get_extra_data_available(bmrb_id, cur=None, r_conn=None):
    """ Returns any additional data associated with the entry. For example:

    Time domain, residual dipolar couplings, pKa values, etc."""

    # Set up the DB cursor
    if cur is None:
        cur = get_postgres_connection(dictionary_cursor=True)[1]
    set_database(cur, get_database_from_entry_id(bmrb_id))

    query = '''
SELECT "Entry_ID" as entry_id, ed."Type" as type, dic.catgrpviewname as description, "Count"::integer as sets,
       0 as size from "Data_set" as ed
  LEFT JOIN dict.aditcatgrp as dic ON ed."Type" = dic.sfcategory
 WHERE ed."Entry_ID" like %s
UNION
SELECT bmrbid, 'time_domain_data', 'Time domain data', sets, size FROM web.timedomain_data where bmrbid like %s;'''
    cur.execute(query, [bmrb_id, bmrb_id])

    try:
        entry = next(get_valid_entries_from_redis(bmrb_id, r_conn=r_conn))[1]
    # This happens when an entry is valid but isn't available in Redis - for example, when we only have
    #  2.0 records for an entry.
    except StopIteration:
        return []

    extra_data = []
    for row in cur.fetchall():
        if row['type'] == 'time_domain_data':
            extra_data.append({'data_type': row['description'], 'data_sets': row['sets'], 'size': row['size'],
                               'thumbnail_url': url_for('static', filename='fid.svg', _external=True),
                               'urls': ['ftp://ftp.bmrb.wisc.edu/pub/bmrb/timedomain/bmr%s/' % bmrb_id]})
        elif row['type'] != "assigned_chemical_shifts":
            saveframe_names = [x.name for x in entry.get_saveframes_by_category(row['type'])]
            url = 'http://www.bmrb.wisc.edu/data_library/summary/showGeneralSF.php?accNum=%s&Sf_framecode=%s'

            extra_data.append({'data_type': row['description'], 'data_sets': row['sets'],
                               'data_sfcategory': row['type'],
                               'urls': [url % (bmrb_id, urlquote(x)) for x in saveframe_names]})

    return extra_data


def get_entry_id_tag(tag_or_category, database="macromolecules", cur=None):
    """ Returns the tag that contains the logical Entry ID. This isn't always the Entry_ID tag.

    You should always provide a Postgres cursor if you've already opened one."""

    if cur is None:
        cur = get_postgres_connection()[1]

    # Determine if this is a fully qualified tag or just the category
    try:
        tag_category = get_category_and_tag(tag_or_category)[0]
    except RequestError:
        tag_category = tag_or_category.replace(".", "")
        while tag_category.startswith("_"):
            tag_category = tag_category[1:]

    # Chemcomp DB has hardcoded values since chemcomp_id is different from entry ID
    if database == "chemcomps":
        id_tag = {'entity': 'BMRB_code',
                  'entity_comp_index': 'Comp_ID',
                  'chem_comp': 'ID',
                  'chem_comp_descriptor': 'Comp_ID',
                  'chem_comp_identifier': 'Comp_ID',
                  'chem_comp_atom': 'Comp_ID',
                  'chem_comp_bond': 'Comp_ID'}
        try:
            return id_tag[tag_category.lower()]
        except KeyError:
            raise ServerError("Unknown ID tag for tag: %s" % tag_or_category)

    cur.execute("""
SELECT tagfield
  FROM dict.adit_item_tbl
<<<<<<< HEAD
  WHERE entryidflg='Y' AND lower(tagcategory)=lower(%s);""", [tag_category])
=======
  WHERE entryidflag='Y' AND lower(tagcategory)=lower(%s);""", [tag_category])
>>>>>>> a5d11dbd

    try:
        return cur.fetchone()[0]
    except TypeError:
        raise RequestError("Invalid tag queried, unable to determine entryidflag.")


def get_printable_tags(category, cur=None):
    """ Returns a list of the tags that should be printed for the given
    category and a list of tags that are pointers."""

    # A cursor should always be provided, but just in case
    if cur is None:
        cur = get_postgres_connection()[1]

    # Figure out the loop tags
    cur.execute('''SELECT a.tagfield,a.internalflag,p.printflag,a.dictionaryseq,a.sfpointerflg
                FROM dict.adit_item_tbl a JOIN dict.validator_printflags p ON p.dictionaryseq = a.dictionaryseq
                WHERE tagcategory=%(loop_name)s ORDER BY dictionaryseq''',
                {"loop_name": category})

    tags_to_use = []
    pointer_tags = []

    # Figure out which tags to print
    for row in cur:
        # See if the tag is a pointer
        if row[4] == "Y":
            pointer_tags.append(row[0])

        # Make sure it isn't internal and it should be printed
        if row[1] != "Y":
            # Make sure it should be printed
            if row[2] == "Y" or row[2] == "O":
                tags_to_use.append(row[0])
            else:
                if configuration['debug']:
                    print("Skipping no print tag: %s" % row[0])
        else:
            if configuration['debug']:
                print("Skipping private tag: %s" % row[0])

    return tags_to_use, pointer_tags


def create_saveframe_from_db(database, category, entry_id, id_search_field,
                             cur=None):
    """ Builds a saveframe from the database. You specify the database:
    (metabolomics, macromolecules, chemcomps, combined), the category of the
    saveframe, the identifier of the saveframe, and the name of the tag that
    we should search for the identifier (within the saveframe's table).

    You can optionally pass a cursor to reuse an existing postgresql
    connection."""

    # Connect to the database unless passed a handle
    # Why? If building a whole entry we don't want to have to
    # reconnect a bunch of times. This allows the calling method to
    # provide a connection and cursor.
    if cur is None:
        cur = get_postgres_connection()[1]

    # Look up information about the tags to use later
    # cur.execute('''SELECT adit_item_tbl.originaltag,adit_item_tbl.internalflag,
    # printflag,adit_item_tbl.dictionaryseq,rowindexflg FROM dict.adit_item_tbl,
    # dict.adit_item_tbl WHERE adit_item_tbl.originaltag=
    # adit_item_tbl.originaltag''')

    # Get the list of which tags should be used to order data
    cur.execute('''SELECT originaltag,rowindexflg from dict.adit_item_tbl''')
    tag_order = {x[0]: x[1] for x in cur.fetchall()}

    # Set the search path
    cur.execute('''SET search_path=%(path)s, pg_catalog;''', {'path': database})

    # Check if we are allowed to print it
    cur.execute('''SELECT internalflag,printflag FROM dict.cat_grp
                WHERE sfcategory=%(sf_cat)s ORDER BY groupid''',
                {'sf_cat': category})
    internalflag, printflag = cur.fetchone()

    # Sorry, we won't print internal saveframes
    if internalflag == "Y":
        logging.warning("Something tried to format an internal saveframe: "
                        "%s.%s", database, category)
        return None
    # Nor frames that don't get printed
    if printflag == "N":
        logging.warning("Something tried to format an no-print saveframe: "
                        "%s.%s", database, category)
        return None

    # Get table name from category name
    cur.execute("""SELECT DISTINCT tagcategory FROM dict.adit_item_tbl
                WHERE originalcategory=%(category)s AND loopflag<>'Y'""",
                {"category": category})
    table_name = cur.fetchone()[0]

    if configuration['debug']:
        print("Will look in table: %s" % table_name)

    # Get the sf_id for later
    cur.execute('''SELECT "Sf_ID","Sf_framecode" FROM %(table_name)s
                WHERE %(search_field)s=%(id)s ORDER BY "Sf_ID"''',
                {"id": entry_id, 'table_name': wrap_it_up(table_name),
                 "search_field": wrap_it_up(id_search_field)})

    # There is no matching saveframe found for their search term
    # and search field
    if cur.rowcount == 0:
        raise RequestError("No matching saveframe found.")
    sf_id, sf_framecode = cur.fetchone()

    # Create the NMR-STAR saveframe
    built_frame = pynmrstar.Saveframe.from_scratch(sf_framecode)
    built_frame.tag_prefix = "_" + table_name

    # Figure out which tags to display
    tags_to_use, pointer_tags = get_printable_tags(table_name, cur)

    # Get the tag values
    cur.execute('''SELECT * FROM %(table_name)s where "Sf_ID"=%(sf_id)s''',
                {'sf_id': sf_id, 'table_name': wrap_it_up(table_name)})
    tag_vals = cur.fetchone()

    # Add the tags, and optionally add $ if the tag is a pointer
    for pos, tag in enumerate(cur.description):
        if tag.name in tags_to_use:
            if tag.name in pointer_tags:
                built_frame.add_tag(tag.name, "$" + tag_vals[pos])
            else:
                built_frame.add_tag(tag.name, tag_vals[pos])

    # Figure out which loops we might need to insert
    cur.execute('''SELECT tagcategory,min(dictionaryseq) AS seq FROM dict.adit_item_tbl
                WHERE originalcategory=%(category)s GROUP BY tagcategory ORDER BY seq''',
                {'category': category})

    # The first result is the saveframe, so drop it
    cur.fetchone()

    # Figure out which loops we might need to add
    loops = [x[0] for x in cur.fetchall()]

    # Add the loops
    for each_loop in loops:

        if configuration['debug']:
            print("Doing loop: %s" % each_loop)

        tags_to_use, pointer_tags = get_printable_tags(each_loop, cur)

        # If there are any tags in the loop to use
        if len(tags_to_use) > 0:
            # Create the loop
            bmrb_loop = pynmrstar.Loop.from_scratch(category=each_loop)
            bmrb_loop.add_tag(tags_to_use)

            # Get the loop data
            to_fetch = ",".join(['"' + x + '"' for x in tags_to_use])
            query = 'SELECT ' + to_fetch
            query += ' FROM %(table_name)s WHERE "Sf_ID" = %(id)s'

            # Determine how to order the data in the loops
            order_tags = []
            for tag in tags_to_use:
                if tag_order["_" + each_loop + "." + tag] == "Y":
                    order_tags.append(tag)
                    if configuration['debug']:
                        print("Ordering loop %s by %s." % (each_loop, tag))
            if len(order_tags) > 0:
                query += ' ORDER BY %s' % '"' + '","'.join(order_tags) + '"'
            else:
                if configuration['debug']:
                    print("No order in loop: %s" % each_loop)
                # If no explicit order, look for an "ordinal" tag
                for tag in tags_to_use:
                    if "ordinal" in tag or "Ordinal" in tag:
                        if configuration['debug']:
                            print("Found tag to order by (ordinal): %s" % tag)
                        query += ' ORDER BY "%s"' % tag
                        break

            # Perform the query
            cur.execute(query, {"id": sf_id,
                                "table_name": wrap_it_up(each_loop)})
            if configuration['debug']:
                print(cur.query)

            # Add the data
            for row in cur:

                # Make sure to add the "$" if this is a sf_pointer
                row = list(row)
                for pos, tag in enumerate(tags_to_use):
                    if tag in pointer_tags:
                        row[pos] = "$" + row[pos]

                # Add the data
                bmrb_loop.add_data(row)

            if bmrb_loop.data:
                built_frame.add_loop(bmrb_loop)

    return built_frame


def create_combined_view():
    """ Create the combined schema from the other three schemas."""

    # Connect as the user that has write privileges
    conn, cur = get_postgres_connection(user="bmrb")

    # Create the new schema if needed
    cur.execute("CREATE SCHEMA IF NOT EXISTS combined;")

    # Get the tables we need to combine
    cur.execute('''SELECT table_name,table_schema FROM information_schema.tables
                WHERE table_catalog = 'bmrbeverything' AND
                (table_schema = 'metabolomics' OR table_schema = 'chemcomps'
                 OR table_schema = 'macromolecules');''')
    rows = cur.fetchall()

    # Figure out how to combine them
    combine_dict = {}
    for row in rows:
        if row[0] in combine_dict:
            combine_dict[row[0]].append(row[1])
        else:
            combine_dict[row[0]] = [row[1]]

    for table_name in combine_dict.keys():
        query = ''
        if len(combine_dict[table_name]) == 1:
            print("Warning. Table from only one schema found.")
        elif len(combine_dict[table_name]) == 2:
            query = '''
CREATE OR REPLACE VIEW combined."%s" AS
select * from %s."%s" t
 union all
select * from %s."%s" tt;''' % (table_name,
                                combine_dict[table_name][0], table_name,
                                combine_dict[table_name][1], table_name)
        elif len(combine_dict[table_name]) == 3:
            query = '''
CREATE OR REPLACE VIEW combined."%s" AS
select * from %s."%s" t
 union all
select * from %s."%s" tt
 union all
select * from %s."%s" ttt;''' % (table_name,
                                 combine_dict[table_name][0], table_name,
                                 combine_dict[table_name][1], table_name,
                                 combine_dict[table_name][2], table_name)

        cur.execute(query)
        print(query)

    cur.execute("GRANT USAGE ON SCHEMA combined to web;")
    cur.execute("GRANT SELECT ON ALL TABLES IN SCHEMA combined TO web;")
    cur.execute("GRANT EXECUTE ON ALL FUNCTIONS IN SCHEMA combined TO web;")

    # Let web see it
    conn.commit()<|MERGE_RESOLUTION|>--- conflicted
+++ resolved
@@ -1030,7 +1030,6 @@
     conn.commit()
 
 
-<<<<<<< HEAD
 def create_timedomain_table():
     """Creates the time domain links table."""
 
@@ -1078,8 +1077,6 @@
     conn.commit()
 
 
-=======
->>>>>>> a5d11dbd
 def create_csrosetta_table(csrosetta_sqlite_file):
     """Creates the CS-Rosetta links table."""
 
@@ -1928,11 +1925,7 @@
     cur.execute("""
 SELECT tagfield
   FROM dict.adit_item_tbl
-<<<<<<< HEAD
   WHERE entryidflg='Y' AND lower(tagcategory)=lower(%s);""", [tag_category])
-=======
-  WHERE entryidflag='Y' AND lower(tagcategory)=lower(%s);""", [tag_category])
->>>>>>> a5d11dbd
 
     try:
         return cur.fetchone()[0]
